// frontend/src/services/taskService.js
import axios from 'axios';
import notificationService from './notificationService';

const API_BASE_URL = process.env.VUE_APP_API_URL || 'http://localhost:8000';

const api = axios.create({
  baseURL: API_BASE_URL,
  headers: {
    'Content-Type': 'application/json',
  },
});

// Add this comment at the top to tell ESLint that process is a global
/* global process */

export const taskService = {
  async createTask(taskData) {
    try {
      const response = await api.post('/api/tasks', taskData);
      // Trigger notification refresh after task creation
      notificationService.triggerRefresh();
      return response.data;
    } catch (error) {
      throw new Error(error.response?.data?.error || 'Failed to create task');
    }
  },

  async getTasks() {
    try {
      const response = await api.get('/api/tasks');
      return response.data;
    } catch (error) {
      throw new Error(error.response?.data?.error || 'Failed to fetch tasks');
    }
  },

  async getTask(id) {
    try {
      const response = await api.get(`/api/tasks/${id}`);
      return response.data;
    } catch (error) {
      throw new Error(error.response?.data?.error || 'Failed to fetch task');
    }
  },

  async getTaskById(id) {
    try {
      const response = await api.get(`/api/tasks/${id}`);
      return response.data;
    } catch (error) {
      throw new Error(error.response?.data?.error || 'Failed to fetch task');
    }
  },

  async getProjectById(id) {
    try {
      const response = await api.get(`/api/projects/${id}`);
      return response.data;
    } catch (error) {
      throw new Error(error.response?.data?.error || 'Failed to fetch project');
    }
  },

  async updateTask(id, taskData) {
    try {
      // id can be Firestore doc id or business task_ID; backend resolves both
      const response = await api.put(`/api/tasks/${id}`, taskData);
      // Trigger notification refresh after task update
      notificationService.triggerRefresh();
      return response.data;
    } catch (error) {
      throw new Error(error.response?.data?.error || 'Failed to update task');
    }
  },

  async deleteTask(taskId) {
      try {
          const userString = sessionStorage.getItem('user');
          const userData = JSON.parse(userString);
          
          const response = await api.put(`/api/tasks/${taskId}/delete`, {
              userId: userData.id  // Send user ID for backend validation
          });
          return response.data;
      } catch (error) {
          console.error('Delete task error:', error);
          throw new Error(error.response?.data?.error || 'Failed to delete task');
      }
  },
  
  async getDeletedTasks(userId) {
      try {
          const response = await api.get(`/api/tasks/deleted?userId=${userId}`);
          return response.data;
      } catch (error) {
          console.error('Get deleted tasks error:', error);
          throw new Error(error.response?.data?.error || 'Failed to get deleted tasks');
      }
  },

  async getDeletedSubtasks(userId) {
    try {
        const response = await api.get(`/api/subtasks/deleted-new?userId=${userId}`);
        return response.data;
    } catch (error) {
        console.error('Get deleted subtasks error:', error);
        throw new Error(error.response?.data?.error || 'Failed to get deleted subtasks');
    }
},

async restoreSubtask(subtaskId) {
    try {
        const response = await api.put(`/api/subtasks/${subtaskId}/restore-new`);
        return response.data;
    } catch (error) {
        console.error('Restore subtask error:', error);
        throw new Error(error.response?.data?.error || 'Failed to restore subtask');
    }
},

async permanentlyDeleteSubtask(subtaskId) {
    try {
        const response = await api.delete(`/api/subtasks/${subtaskId}/permanent-new`);
        return response.data;
    } catch (error) {
        console.error('Permanent delete subtask error:', error);
        throw new Error(error.response?.data?.error || 'Failed to permanently delete subtask');
    }
},

  async restoreTask(taskId) {
      try {
          const response = await api.put(`/api/tasks/${taskId}/restore`);
          return response.data;
      } catch (error) {
          console.error('Restore task error:', error);
          throw new Error(error.response?.data?.error || 'Failed to restore task');
      }
  },

  async permanentlyDeleteTask(taskId) {
      try {
          const response = await api.delete(`/api/tasks/${taskId}/permanent`);
          return response.data;
      } catch (error) {
          console.error('Permanent delete task error:', error);
          throw new Error(error.response?.data?.error || 'Failed to permanently delete task');
      }
  },

  async getTasksByProject(projId) {
    try {
      const response = await api.get(`/api/projects/${projId}/tasks`);
      return response.data;
    } catch (error) {
      throw new Error(error.response?.data?.error || 'Failed to fetch project tasks');
    }
  },
  
  async getUsers() {
    try {
      const response = await api.get('/api/users');
      return response.data;
    } catch (error) {
      throw new Error(error.response?.data?.error || 'Failed to fetch users');
    }
  },

  async getProjects(userId, divisionName) {
    try {
      if (userId && divisionName) {
        // Use filtered API to get only projects where user is a collaborator
        const response = await api.get(`/api/projects/filtered/${encodeURIComponent(divisionName)}?user_id=${encodeURIComponent(userId)}`);
        return response.data;
      } else {
        // Fallback to all projects if no user info
        const response = await api.get('/api/projects');
        return response.data;
      }
    } catch (error) {
      throw new Error(error.response?.data?.error || 'Failed to fetch projects');
    }
  },

  async createSubtask(subtaskData) {
    try {
      const response = await api.post('/api/subtasks', subtaskData);
      return response.data;
    } catch (error) {
      throw new Error(error.response?.data?.error || 'Failed to create subtask');
    }
  },

  async getSubtasksByTask(taskId) {
    try {
        const response = await api.get(`/api/tasks/${taskId}/subtasks`);
        return response.data;
    } catch (error) {
        console.error('Get subtasks by task error:', error);
        throw new Error(error.response?.data?.error || 'Failed to fetch subtasks');
    }
},

  async updateSubtask(subtaskId, subtaskData) {
    try {
      // Get current user info from session storage
      const currentUser = JSON.parse(sessionStorage.getItem('user') || '{}');

      // Include user authentication headers 
      const response = await api.put(`/api/subtasks/${subtaskId}`, subtaskData, {
        headers: {
          'X-User-Id': currentUser.id,
          'X-User-Role': currentUser.role_num || currentUser.rank || 4
        }
      });
      return response.data;
    } catch (error) {
      throw new Error(error.response?.data?.error || 'Failed to update subtask');
    }
  },

<<<<<<< HEAD
  async deleteSubtask(subtaskId) {
    try {
      const userString = sessionStorage.getItem('user');
      const userData = JSON.parse(userString);
      const userId = userData.id;
      
      const response = await api.put(`/api/subtasks/${subtaskId}/delete`, {
        userId: userId
      });
      return response.data;
    } catch (error) {
      console.error('Delete subtask error:', error);
      throw new Error(error.response?.data?.error || 'Failed to delete subtask');
=======
  async getTeamSubtasks(managerId) {
    try {
      const response = await api.get(`/api/subtasks/team/${managerId}`);
      return response.data;
    } catch (error) {
      throw new Error(error.response?.data?.error || 'Failed to fetch team subtasks');
>>>>>>> f4584e74
    }
  },
};

  <|MERGE_RESOLUTION|>--- conflicted
+++ resolved
@@ -220,7 +220,6 @@
     }
   },
 
-<<<<<<< HEAD
   async deleteSubtask(subtaskId) {
     try {
       const userString = sessionStorage.getItem('user');
@@ -234,14 +233,15 @@
     } catch (error) {
       console.error('Delete subtask error:', error);
       throw new Error(error.response?.data?.error || 'Failed to delete subtask');
-=======
+    }
+  },
+  
   async getTeamSubtasks(managerId) {
     try {
       const response = await api.get(`/api/subtasks/team/${managerId}`);
       return response.data;
     } catch (error) {
       throw new Error(error.response?.data?.error || 'Failed to fetch team subtasks');
->>>>>>> f4584e74
     }
   },
 };
